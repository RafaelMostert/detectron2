#!/usr/bin/env python

print("Setup detectron2 logger")
from detectron2.utils.logger import setup_logger
setup_logger()
print("Import some common detectron2 utilities")
from detectron2.config import get_cfg
from detectron2.utils.visualizer import Visualizer, ColorMode
from detectron2.data import DatasetCatalog, MetadataCatalog, build_detection_test_loader
from detectron2.structures import BoxMode
from detectron2.engine import DefaultPredictor, LOFARTrainer
from detectron2.evaluation import COCOEvaluator, inference_on_dataset, LOFAREvaluator

# import some common libraries
import numpy as np
from sys import argv
from cv2 import imread
import random
import os
import pickle
from operator import itemgetter
import matplotlib.pyplot as plt
random.seed(5455)

assert len(argv) > 1, "Insert path of configuration file when executing this script"
cfg = get_cfg()
cfg.merge_from_file(argv[1])
if len(argv) == 3:
    start_dir = argv[2]
    print("Beginning of paths:", start_dir)
    cfg.DATASET_PATH = cfg.DATASET_PATH.replace("/data/mostertrij",start_dir)
    cfg.OUTPUT_DIR = cfg.OUTPUT_DIR.replace("/data/mostertrij",start_dir)
    cfg.DATASETS.IMAGE_DIR = cfg.DATASETS.IMAGE_DIR.replace("/data/mostertrij",start_dir)
print(f"Loaded configuration file {argv[1]}")
DATASET_PATH= cfg.DATASET_PATH
print(f"Experiment: {cfg.EXPERIMENT_NAME}")
print(f"Rotation enabled: {cfg.INPUT.ROTATION_ENABLED}")
print(f"Precomputed bboxes: {cfg.MODEL.PROPOSAL_GENERATOR}")
print(f"Output path: {cfg.OUTPUT_DIR}")
print(f"Attempt to load training data from: {DATASET_PATH}")
os.makedirs(cfg.OUTPUT_DIR,exist_ok=True)


print("Load our data")
#def get_lofar_dicts(annotation_filepath, n_cutouts=np.inf, rotation=False):
def get_lofar_dicts(annotation_filepath):
    with open(annotation_filepath, "rb") as f:
        dataset_dicts = pickle.load(f)
    new_data = []
    counter=1
    max_value = np.inf
    if annotation_filepath.endswith('train.pkl'): 
        max_value = min(cfg.DATASETS.TRAIN_SIZE,len(dataset_dicts))
    for i in range(len(dataset_dicts)):
        if counter > max_value:
            break
        for ob in dataset_dicts[i]['annotations']:
            ob['bbox_mode'] = BoxMode.XYXY_ABS
        if cfg.MODEL.PROPOSAL_GENERATOR:
            dataset_dicts[i]["proposal_bbox_mode"] = BoxMode.XYXY_ABS

        if dataset_dicts[i]['file_name'].endswith('_rotated0deg.png'):
            if len(argv) == 3:
                dataset_dicts[i]['file_name'] = dataset_dicts[i]['file_name'].replace("/data/mostertrij",start_dir)
            new_data.append(dataset_dicts[i])
<<<<<<< HEAD
            counter+=1 
        else:
            if dataset_dicts[i]['file_name'].endswith('_rotated0deg.png'):
                if len(argv) == 3:
                    #dataset_dicts[i]['file_name'] = dataset_dicts[i]['file_name'].replace("/data/mostertrij",start_dir)
                    dataset_dicts[i]['file_name'] = dataset_dicts[i]['file_name'].replace("/home/rafael/data/mostertrij",start_dir)
                new_data.append(dataset_dicts[i])
                counter+=1
=======
            counter+=1

>>>>>>> 6c9e86fb
    print('len dataset is:', len(new_data), annotation_filepath)
    return new_data

# Register data inside detectron
# With DATASET_SIZES one can limit the size of these datasets
d = "inference"
inference_dict = get_lofar_dicts(os.path.join(DATASET_PATH,"VIA_json_inference.pkl")) 
DatasetCatalog.register(d, lambda d=d: inference_dict)
MetadataCatalog.get(d).set(thing_classes=["radio_source"])
lofar_metadata = MetadataCatalog.get(d)


print("Sample and plot input data as sanity check")
#"""
for i, dic in enumerate(random.sample(inference_dict, 3)):
    img = imread(dic["file_name"])
    visualizer = Visualizer(img[:, :, ::-1], metadata=lofar_metadata, scale=1)
    vis = visualizer.draw_dataset_dict(dic)
    a= vis.get_image()[:, :, ::-1]
    plt.figure(figsize=(10,10))
    plt.imshow(a)
    plt.savefig(os.path.join(cfg.OUTPUT_DIR,f"random_input_example_for_sanity_check_{i}.jpg"))
    plt.close()
#"""


# Inference mode

# To implement the LOFAR relevant metrics I changed
# DefaultTrainer into LOFARTrainer
# where the latter calls LOFAREvaluator within build_hooks instead of the default evaluator
# this works for the after the fact test eval
# for train eval those things are somewhere within a model 
# specifically a model that takes data and retuns a dict of losses
pretrained_model_path = "/home/rafael/data/mostertrij/tridentnet/output/v4_all_withRot/model_final.pth"
print("Load model:", pretrained_model_path)
cfg.MODEL.WEIGHTS = os.path.join(pretrained_model_path)  # path to the model we just trained
trainer = LOFARTrainer(cfg) 
os.makedirs(cfg.OUTPUT_DIR, exist_ok=True)
trainer.resume_or_load(resume=True)

print('Load inference loader.')
inference_loader = build_detection_test_loader(cfg, d)
print('Load LOFAR evaluator.')
<<<<<<< HEAD
evaluator = LOFAREvaluator(f"inference", cfg.OUTPUT_DIR, distributed=True, inference_only=True,
        kafka_to_lgm=True)
=======
evaluator = LOFAREvaluator(d, cfg.OUTPUT_DIR, distributed=True, inference_only=True,
        kafka_to_lgm=False,component_save_name="predicted_component_catalogue")
>>>>>>> 6c9e86fb
print('Start inference on dataset.')
predictions = inference_on_dataset(trainer.model, inference_loader, evaluator, overwrite=False)
print('Done with inference.')<|MERGE_RESOLUTION|>--- conflicted
+++ resolved
@@ -63,19 +63,8 @@
             if len(argv) == 3:
                 dataset_dicts[i]['file_name'] = dataset_dicts[i]['file_name'].replace("/data/mostertrij",start_dir)
             new_data.append(dataset_dicts[i])
-<<<<<<< HEAD
-            counter+=1 
-        else:
-            if dataset_dicts[i]['file_name'].endswith('_rotated0deg.png'):
-                if len(argv) == 3:
-                    #dataset_dicts[i]['file_name'] = dataset_dicts[i]['file_name'].replace("/data/mostertrij",start_dir)
-                    dataset_dicts[i]['file_name'] = dataset_dicts[i]['file_name'].replace("/home/rafael/data/mostertrij",start_dir)
-                new_data.append(dataset_dicts[i])
-                counter+=1
-=======
             counter+=1
 
->>>>>>> 6c9e86fb
     print('len dataset is:', len(new_data), annotation_filepath)
     return new_data
 
@@ -120,13 +109,8 @@
 print('Load inference loader.')
 inference_loader = build_detection_test_loader(cfg, d)
 print('Load LOFAR evaluator.')
-<<<<<<< HEAD
-evaluator = LOFAREvaluator(f"inference", cfg.OUTPUT_DIR, distributed=True, inference_only=True,
-        kafka_to_lgm=True)
-=======
 evaluator = LOFAREvaluator(d, cfg.OUTPUT_DIR, distributed=True, inference_only=True,
         kafka_to_lgm=False,component_save_name="predicted_component_catalogue")
->>>>>>> 6c9e86fb
 print('Start inference on dataset.')
 predictions = inference_on_dataset(trainer.model, inference_loader, evaluator, overwrite=False)
 print('Done with inference.')