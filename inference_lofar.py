#!/usr/bin/env python

print("Setup detectron2 logger")
from detectron2.utils.logger import setup_logger
setup_logger()
print("Import some common detectron2 utilities")
from detectron2.config import get_cfg
from detectron2.utils.visualizer import Visualizer, ColorMode
from detectron2.data import DatasetCatalog, MetadataCatalog, build_detection_test_loader
from detectron2.structures import BoxMode
from detectron2.engine import DefaultPredictor, LOFARTrainer
from detectron2.evaluation import COCOEvaluator, inference_on_dataset, LOFAREvaluator

# import some common libraries
import numpy as np
from sys import argv
from cv2 import imread
import random
import os
import pickle
from operator import itemgetter
import matplotlib.pyplot as plt
random.seed(5455)

assert len(argv) > 1, "Insert path of configuration file when executing this script"
cfg = get_cfg()
cfg.merge_from_file(argv[1])
if len(argv) == 3:
    start_dir = argv[2]
    print("Beginning of paths:", start_dir)
    cfg.DATASET_PATH = cfg.DATASET_PATH.replace("/data/mostertrij",start_dir)
    cfg.OUTPUT_DIR = cfg.OUTPUT_DIR.replace("/data/mostertrij",start_dir)
    cfg.DATASETS.IMAGE_DIR = cfg.DATASETS.IMAGE_DIR.replace("/data/mostertrij",start_dir)
print(f"Loaded configuration file {argv[1]}")
DATASET_PATH= cfg.DATASET_PATH
print(f"Experiment: {cfg.EXPERIMENT_NAME}")
print(f"Rotation enabled: {cfg.INPUT.ROTATION_ENABLED}")
print(f"Precomputed bboxes: {cfg.MODEL.PROPOSAL_GENERATOR}")
print(f"Output path: {cfg.OUTPUT_DIR}")
print(f"Attempt to load training data from: {DATASET_PATH}")
os.makedirs(cfg.OUTPUT_DIR,exist_ok=True)


print("Load our data")
#def get_lofar_dicts(annotation_filepath, n_cutouts=np.inf, rotation=False):
def get_lofar_dicts(annotation_filepath):
    with open(annotation_filepath, "rb") as f:
        dataset_dicts = pickle.load(f)
    new_data = []
    counter=1
    max_value = np.inf
    if annotation_filepath.endswith('train.pkl'): 
        max_value = min(cfg.DATASETS.TRAIN_SIZE,len(dataset_dicts))
    for i in range(len(dataset_dicts)):
        if counter > max_value:
            break
        for ob in dataset_dicts[i]['annotations']:
            ob['bbox_mode'] = BoxMode.XYXY_ABS
        if cfg.MODEL.PROPOSAL_GENERATOR:
            dataset_dicts[i]["proposal_bbox_mode"] = BoxMode.XYXY_ABS
        if cfg.INPUT.ROTATION_ENABLED:
<<<<<<< HEAD
            if len(argv) == 3:
                dataset_dicts[i]['file_name'] = dataset_dicts[i]['file_name'].replace("/data/mostertrij",start_dir)
=======
            if lgm_switch:
                #dataset_dicts[i]['file_name'] = dataset_dicts[i]['file_name'].replace("/data/mostertrij","/data1/mostertrij")
                dataset_dicts[i]['file_name'] = dataset_dicts[i]['file_name'].replace("/home/rafael/data/mostertrij","/data1/mostertrij")
>>>>>>> 0a53526d
            new_data.append(dataset_dicts[i])
            counter+=1 
        else:
            if dataset_dicts[i]['file_name'].endswith('_rotated0deg.png'):
<<<<<<< HEAD
                if len(argv) == 3:
                    dataset_dicts[i]['file_name'] = dataset_dicts[i]['file_name'].replace("/data/mostertrij",start_dir)
=======
                if lgm_switch:
                    #dataset_dicts[i]['file_name'] = dataset_dicts[i]['file_name'].replace("/data/mostertrij","/data1/mostertrij")
                    dataset_dicts[i]['file_name'] = dataset_dicts[i]['file_name'].replace("/home/rafael/data/mostertrij","/data1/mostertrij")
>>>>>>> 0a53526d
                new_data.append(dataset_dicts[i])
                counter+=1
    print('len dataset is:', len(new_data), annotation_filepath)
    return new_data

# Register data inside detectron
# With DATASET_SIZES one can limit the size of these datasets
d = "inference"
DatasetCatalog.register(d, lambda d=d:
                        get_lofar_dicts(os.path.join(
                            DATASET_PATH,f"VIA_json_inference.pkl")))
MetadataCatalog.get(d).set(thing_classes=["radio_source"])

lofar_metadata = MetadataCatalog.get(d)


print("Sample and plot input data as sanity check")
inference_dict = get_lofar_dicts(os.path.join(DATASET_PATH,"VIA_json_inference.pkl")) 
#"""
for i, d in enumerate(random.sample(inference_dict, 3)):
    img = imread(d["file_name"])
    visualizer = Visualizer(img[:, :, ::-1], metadata=lofar_metadata, scale=0.5)
    vis = visualizer.draw_dataset_dict(d)
    a= vis.get_image()[:, :, ::-1]
    plt.figure(figsize=(10,10))
    plt.imshow(a)
    plt.savefig(os.path.join(cfg.OUTPUT_DIR,f"random_input_example_for_sanity_check_{i}.jpg"))
    plt.close()
#"""


# Inference mode

# To implement the LOFAR relevant metrics I changed
# DefaultTrainer into LOFARTrainer
# where the latter calls LOFAREvaluator within build_hooks instead of the default evaluator
# this works for the after the fact test eval
# for train eval those things are somewhere within a model 
# specifically a model that takes data and retuns a dict of losses
pretrained_model_path = "/data1/mostertrij/tridentnet/output/v4_all_withRot/model_final.pth"
print("Load model:", pretrained_model_path)
cfg.MODEL.WEIGHTS = os.path.join(pretrained_model_path)  # path to the model we just trained
trainer = LOFARTrainer(cfg) 
os.makedirs(cfg.OUTPUT_DIR, exist_ok=True)
trainer.resume_or_load(resume=True)

print('Load inference loader.')
inference_loader = build_detection_test_loader(cfg, f"inference")
print('Load LOFAR evaluator.')
evaluator = LOFAREvaluator(f"inference", cfg.OUTPUT_DIR, distributed=True, inference_only=True,
        lgm=lgm_switch)
print('Start inference on dataset.')
predictions = inference_on_dataset(trainer.model, inference_loader, evaluator, overwrite=False)
print('Done with inference.')<|MERGE_RESOLUTION|>--- conflicted
+++ resolved
@@ -59,26 +59,14 @@
         if cfg.MODEL.PROPOSAL_GENERATOR:
             dataset_dicts[i]["proposal_bbox_mode"] = BoxMode.XYXY_ABS
         if cfg.INPUT.ROTATION_ENABLED:
-<<<<<<< HEAD
             if len(argv) == 3:
                 dataset_dicts[i]['file_name'] = dataset_dicts[i]['file_name'].replace("/data/mostertrij",start_dir)
-=======
-            if lgm_switch:
-                #dataset_dicts[i]['file_name'] = dataset_dicts[i]['file_name'].replace("/data/mostertrij","/data1/mostertrij")
-                dataset_dicts[i]['file_name'] = dataset_dicts[i]['file_name'].replace("/home/rafael/data/mostertrij","/data1/mostertrij")
->>>>>>> 0a53526d
             new_data.append(dataset_dicts[i])
             counter+=1 
         else:
             if dataset_dicts[i]['file_name'].endswith('_rotated0deg.png'):
-<<<<<<< HEAD
                 if len(argv) == 3:
                     dataset_dicts[i]['file_name'] = dataset_dicts[i]['file_name'].replace("/data/mostertrij",start_dir)
-=======
-                if lgm_switch:
-                    #dataset_dicts[i]['file_name'] = dataset_dicts[i]['file_name'].replace("/data/mostertrij","/data1/mostertrij")
-                    dataset_dicts[i]['file_name'] = dataset_dicts[i]['file_name'].replace("/home/rafael/data/mostertrij","/data1/mostertrij")
->>>>>>> 0a53526d
                 new_data.append(dataset_dicts[i])
                 counter+=1
     print('len dataset is:', len(new_data), annotation_filepath)
