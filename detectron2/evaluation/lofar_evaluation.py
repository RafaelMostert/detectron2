--- conflicted
+++ resolved
@@ -1,9 +1,6 @@
 # Copyright (c) Facebook, Inc. and its affiliates. All Rights Reserved
-<<<<<<< HEAD
-=======
 import copy
 from operator import itemgetter
->>>>>>> c5ff9bf5
 import contextlib
 import io
 import numpy as np
@@ -44,21 +41,13 @@
     5. The prediction score is lower than x
     """
 
-<<<<<<< HEAD
-    def __init__(self, dataset_name, output_dir):
-=======
     def __init__(self, dataset_name, output_dir, distributed=True):
->>>>>>> c5ff9bf5
         """
         Args:
             dataset_name (str): name of the dataset
             output_dir (str): output directory to save results for evaluation
         """
-<<<<<<< HEAD
-        self._metadata = MetadataCatalog.get(dataset_name)
-=======
         #self._metadata = MetadataCatalog.get(dataset_name)
->>>>>>> c5ff9bf5
         """
         self._thing_contiguous_id_to_dataset_id = {
             v: k for k, v in self._metadata.thing_dataset_id_to_contiguous_id.items()
@@ -67,15 +56,11 @@
             v: k for k, v in self._metadata.stuff_dataset_id_to_contiguous_id.items()
         }
         """
-<<<<<<< HEAD
-
-=======
         self._output_dir = output_dir
         self._dataset_name = dataset_name
 
         self._distributed = distributed
         self._cpu_device = torch.device("cpu")
->>>>>>> c5ff9bf5
         self._predictions_json = os.path.join(output_dir, "predictions.json")
 
     def reset(self):
@@ -98,12 +83,6 @@
                 prediction["instances"] = instances
             self._predictions.append(prediction)
 
-<<<<<<< HEAD
-        self.focussed_comps = [p["focussed_comp"] for p in self._predictions]
-        self.related_comps = [p["related_comp"] for p in self._predictions]
-        self.unrelated_comps = [p["unrelated_comp"] for p in self._predictions]
-        self.n_comps = [1+len(c[0]) for c in self.related_comps]
-=======
         self.focussed_comps = [[p["focussed_comp"][0][0], p["focussed_comp"][1][0]] 
                 for p in self._predictions]
         self.related_comps = [p["related_comp"] if len(p["related_comp"])>0 else [[],[]] 
@@ -111,16 +90,11 @@
         self.unrelated_comps = [p["unrelated_comp"] if len(p["unrelated_comp"])>0 else [[],[]] 
                 for p in self._predictions]
         self.n_comps = [1+len(c[0]) if len(c[0])>0 else 1 for c in self.related_comps]
->>>>>>> c5ff9bf5
         
         # Get predicted bounding boxes per image as numpy arrays
         self.pred_bboxes_scores = [(image_dict['instances'].get_fields()['pred_boxes'].tensor.numpy(), 
                   image_dict['instances'].get_fields()['scores'].numpy()) 
-<<<<<<< HEAD
-                 for image_dict in predictions]
-=======
                  for image_dict in self._predictions]
->>>>>>> c5ff9bf5
 
     def evaluate(self):
         # for parallel execution 
@@ -146,10 +120,6 @@
 
 
 
-<<<<<<< HEAD
-        includes_associated_fail_fraction, includes_unassociated_fail_fraction, correct_cat = \
-            _evaluate_predictions_on_lofar_score()
-=======
         includes_associated_fail_fraction, includes_unassociated_fail_fraction = \
             self._evaluate_predictions_on_lofar_score()
 
@@ -157,7 +127,6 @@
         base_score = self.baseline()
         correct_cat = self.our_score(includes_associated_fail_fraction, includes_unassociated_fail_fraction)
         self.improv(base_score, correct_cat)
->>>>>>> c5ff9bf5
 
         self._results = OrderedDict()
         self._results["bbox"] = {"assoc_single_fail_fraction": includes_associated_fail_fraction[0],
@@ -168,13 +137,6 @@
         # Copy so the caller can do whatever with results
         return copy.deepcopy(self._results)
 
-<<<<<<< HEAD
-    def _evaluate_predictions_on_lofar_score(dataset_name, predictions, imsize, output_dir, 
-                                        save_appendix='', scale_factor=1, 
-                                        overwrite=True, summary_only=False,
-                                        comp_cat_path=None, gt_data=None,
-                                        fits_dir=None, metadata=None, debug=False):
-=======
     def baseline(self):
         total = self.single_comps + self.multi_comps
         correct = self.single_comps/total
@@ -202,7 +164,6 @@
             return False
 
     def _evaluate_predictions_on_lofar_score(self, scale_factor=1, debug=False, imsize=200):
->>>>>>> c5ff9bf5
         """ 
         Evaluate the results using our LOFAR appropriate score.
 
@@ -218,82 +179,6 @@
             4. The prediction score for the predicted box is lower than other boxes that cover the middle
                 pixel
             5. The prediction score is lower than x
-<<<<<<< HEAD
-        
-        """
-        if debug:
-            #Check ground truth and prediction values of first item
-            print("scale_factor", scale_factor)
-            print("ncomps", "locs, centrallocs, closecomplocs")
-            print(self.focussed_comps[0], self.related_comps[0], self.unrelated_comps, self.n_comps[0])
-            print("pred_bboxes_scores")
-            print(self.pred_bboxes_scores[0])
-
-
-        # Filter out predicted bboxes that do not cover the focussed pixel
-        pred_central_bboxes_scores = [[(tuple(bbox),score) for bbox, score in zip(bboxes, scores) 
-                            if is_within(x*scale_factor,imsize-y*scale_factor, 
-                                bbox[0],bbox[1],bbox[2],bbox[3])] 
-                              for (x, y), (bboxes, scores) 
-                              in zip(self.focussed_comps, self.pred_bboxes_scores)]
-        if debug:
-            print("pred_bboxes_scores after filtering out the focussed pixel")
-            print(pred_central_bboxes_scores[0])
-        
-        # Take only the highest scoring bbox from this list of bboxes
-        pred_central_bboxes_scores = [sorted(bboxes_scores, key=itemgetter(1), reverse=True)[0] 
-                                      if len(bboxes_scores) > 0 else [[-1,-1,-1,-1],0] 
-                                      for bboxes_scores in pred_central_bboxes_scores]
-
-        # Check if other source comps fall inside predicted central box
-        # NOTE: y is flipped here in a hacky way
-        self.comp_scores = [np.sum([is_within(x*scale_factor,imsize-y*scale_factor,
-            bbox[0],bbox[1],bbox[2],bbox[3]) 
-                        for x,y in list(zip(comps[0],comps[1]))])
-                                          for comps, (bbox, score) 
-                                          in zip(self.related_comps, pred_central_bboxes_scores)]
-
-        # 1&2. "Predicted central bbox not existing or misses a number of components" can now be checked
-        includes_associated_fail_fraction = self.check_if_pred_central_bbox_misses_comp(debug=debug)
-        
-        # 3&4. "Predicted central bbox encompasses too many or too few components" can now be checked
-        if debug:
-            print('len comp_scores ',len(self.comp_scores))
-            print('len close comp, pred bbox',len(self.close_comp_locs),
-                    len(pred_central_bboxes_scores))
-        assert len(self.unrelated_comps) == len(pred_central_bboxes_scores)
-        # NOTE: y is flipped here in a hacky way
-        self.close_comp_scores = [np.sum([is_within(x*scale_factor,imsize-y*scale_factor,
-            bbox[0],bbox[1],bbox[2],bbox[3]) 
-                    for x,y in zip(xs,ys)])
-                            for (xs,ys), (bbox, score) in zip(self.unrelated_comps,
-                                pred_central_bboxes_scores)]
-        includes_unassociated_fail_fraction = /
-            self._check_if_pred_central_bbox_includes_unassociated_comps(debug=debug)
-
-        return includes_associated_fail_fraction, includes_unassociated_fail_fraction, correct_cat
-
-    def baseline(single, multi):
-        total = single + multi
-        correct = single/total
-        print(f"Baseline assumption cat is {correct:.1%} correct")
-        return correct
-
-    def our_score(single, multi,score_dict, suffix=''):
-        fail_single = score_dict['assoc_single_fail_fraction']*single + score_dict['unassoc_single_fail_fraction']*single
-        fail_multi = score_dict['assoc_multi_fail_fraction']*multi + score_dict['unassoc_multi_fail_fraction']*multi
-        total = single + multi
-        correct = (total-(fail_single+fail_multi))/total
-        print(f"{suffix} cat is {correct:.1%} correct")
-        return correct
-
-    def improv(baseline, our_score):
-        print(f"{(our_score-baseline)/baseline:.2%} improvement")
-
-
-        
-    def _check_if_pred_central_bbox_includes_unassociated_comps(debug=False):
-=======
         
         """
         if debug:
@@ -367,7 +252,6 @@
 
         
     def _check_if_pred_central_bbox_includes_unassociated_comps(self, debug=False):
->>>>>>> c5ff9bf5
         """Check whether the predicted central box includes a number of unassocatiated components
             as indicated by the ground truth"""
         # Tally for single comp
@@ -387,50 +271,28 @@
             ran = list(range(len(self.close_comp_scores)))
             fail_indices = [i for i, n_comp, total in zip(ran, self.n_comps, self.close_comp_scores) 
                     if ((n_comp == 1) and (0 != total)) ]
-<<<<<<< HEAD
-            collect_misboxed(pred, image_dir, output_dir, "unassoc_single_fail_fraction", fail_indices,
-                    source_names,metadata,gt_data,gt_locs)
-=======
             #collect_misboxed(pred, image_dir, output_dir, "unassoc_single_fail_fraction", fail_indices,
             #        source_names,metadata,gt_data,gt_locs)
->>>>>>> c5ff9bf5
 
             # Collect single comp sources that fail to include their gt comp
             fail_indices = [i for i, n_comp, total in zip(ran, self.n_comps, self.close_comp_scores) 
                     if ((n_comp > 1) and (0 != total)) ]
-<<<<<<< HEAD
-            collect_misboxed(pred, image_dir, output_dir, "unassoc_multi_fail_fraction", fail_indices,
-                    source_names,metadata,gt_data,gt_locs)
-=======
             #collect_misboxed(pred, image_dir, output_dir, "unassoc_multi_fail_fraction", fail_indices,
             #        source_names,metadata,gt_data,gt_locs)
->>>>>>> c5ff9bf5
         return 1-single_comp_success_frac, 1-multi_comp_binary_success_frac
 
 
 
-<<<<<<< HEAD
-    def _check_if_pred_central_bbox_misses_comp(debug=False):
-=======
     def _check_if_pred_central_bbox_misses_comp(self, debug=False):
->>>>>>> c5ff9bf5
         """Check whether the predicted central box misses a number of assocatiated components
             as indicated by the ground truth"""
 
         # Tally for single comp
-<<<<<<< HEAD
-        single_comp_success = [n_comp == total for n_comp, total in zip(self.n_comps, self.comp_scores) if n_comp == 1]
-        single_comp_success_frac = np.sum(single_comp_success)/len(single_comp_success)
-            
-        # Tally for multi comp
-        multi_comp_binary_success = [n_comp == total for n_comp, total in 
-=======
         single_comp_success = [n_comp == (total+1) for n_comp, total in zip(self.n_comps, self.comp_scores) if n_comp == 1]
         single_comp_success_frac = np.sum(single_comp_success)/len(single_comp_success)
             
         # Tally for multi comp
         multi_comp_binary_success = [n_comp == (total+1) for n_comp, total in 
->>>>>>> c5ff9bf5
                                      zip(self.n_comps, self.comp_scores) if n_comp > 1]
         multi_comp_binary_success_frac = np.sum(multi_comp_binary_success)/len(multi_comp_binary_success)
         
@@ -439,24 +301,14 @@
             ran = list(range(len(self.comp_scores)))
             fail_indices = [i for i, n_comp, total in zip(ran, self.n_comps, self.comp_scores) 
                     if ((n_comp == 1) and (n_comp != total)) ]
-<<<<<<< HEAD
-            collect_misboxed(pred, image_dir, output_dir, "assoc_single_fail_fraction", fail_indices,
-                    source_names,metadata,gt_data,gt_locs, imsize)
-=======
             #collect_misboxed(pred, image_dir, output_dir, "assoc_single_fail_fraction", fail_indices,
             #        source_names,metadata,gt_data,gt_locs, imsize)
->>>>>>> c5ff9bf5
 
             # Collect single comp sources that fail to include their gt comp
             fail_indices = [i for i, n_comp, total in zip(ran, self.n_comps, self.comp_scores) 
                     if ((n_comp > 1) and (n_comp != total)) ]
-<<<<<<< HEAD
-            collect_misboxed(pred, image_dir,output_dir, "assoc_multi_fail_fraction", fail_indices,
-                    source_names,metadata,imsize)
-=======
             #collect_misboxed(pred, image_dir,output_dir, "assoc_multi_fail_fraction", fail_indices,
             #        source_names,metadata,imsize)
->>>>>>> c5ff9bf5
 
         return 1-single_comp_success_frac, 1-multi_comp_binary_success_frac
     
