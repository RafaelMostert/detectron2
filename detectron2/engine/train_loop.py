# -*- coding: utf-8 -*-
# Copyright (c) Facebook, Inc. and its affiliates. All Rights Reserved

import contextlib
import logging
import numpy as np
import time
import weakref
import torch

import detectron2.utils.comm as comm
from detectron2.utils.events import EventStorage

#from detectron2.evaluation import _evaluate_predictions_on_lofar_score

__all__ = ["HookBase", "TrainerBase", "SimpleTrainer"]


try:
    _nullcontext = contextlib.nullcontext  # python 3.7+
except AttributeError:

    @contextlib.contextmanager
    def _nullcontext(enter_result=None):
        yield enter_result


class HookBase:
    """
    Base class for hooks that can be registered with :class:`TrainerBase`.

    Each hook can implement 4 methods. The way they are called is demonstrated
    in the following snippet:
    ::
        hook.before_train()
        for iter in range(start_iter, max_iter):
            hook.before_step()
            trainer.run_step()
            hook.after_step()
        hook.after_train()

    Notes:
        1. In the hook method, users can access ``self.trainer`` to access more
           properties about the context (e.g., model, current iteration, or config
           if using :class:`DefaultTrainer`).

        2. A hook that does something in :meth:`before_step` can often be
           implemented equivalently in :meth:`after_step`.
           If the hook takes non-trivial time, it is strongly recommended to
           implement the hook in :meth:`after_step` instead of :meth:`before_step`.
           The convention is that :meth:`before_step` should only take negligible time.

           Following this convention will allow hooks that do care about the difference
           between :meth:`before_step` and :meth:`after_step` (e.g., timer) to
           function properly.

    Attributes:
        trainer (TrainerBase): A weak reference to the trainer object. Set by the trainer
            when the hook is registered.
    """

    def before_train(self):
        """
        Called before the first iteration.
        """
        pass

    def after_train(self):
        """
        Called after the last iteration.
        """
        pass

    def before_step(self):
        """
        Called before each iteration.
        """
        pass

    def after_step(self):
        """
        Called after each iteration.
        """
        pass


class TrainerBase:
    """
    Base class for iterative trainer with hooks.

    The only assumption we made here is: the training runs in a loop.
    A subclass can implement what the loop is.
    We made no assumptions about the existence of dataloader, optimizer, model, etc.

    Attributes:
        iter(int): the current iteration.

        start_iter(int): The iteration to start with.
            By convention the minimum possible value is 0.

        max_iter(int): The iteration to end training.

        storage(EventStorage): An EventStorage that's opened during the course of training.
    """

    def __init__(self):
        self._hooks = []

    def register_hooks(self, hooks):
        """
        Register hooks to the trainer. The hooks are executed in the order
        they are registered.

        Args:
            hooks (list[Optional[HookBase]]): list of hooks
        """
        hooks = [h for h in hooks if h is not None]
        for h in hooks:
            assert isinstance(h, HookBase)
            # To avoid circular reference, hooks and trainer cannot own each other.
            # This normally does not matter, but will cause memory leak if the
            # involved objects contain __del__:
            # See http://engineering.hearsaysocial.com/2013/06/16/circular-references-in-python/
            h.trainer = weakref.proxy(self)
        self._hooks.extend(hooks)

    def train(self, start_iter: int, max_iter: int):
        """
        Args:
            start_iter, max_iter (int): See docs above
        """
        logger = logging.getLogger(__name__)
        logger.info("Starting training from iteration {}".format(start_iter))

        self.iter = self.start_iter = start_iter
        self.max_iter = max_iter

        with EventStorage(start_iter) as self.storage:
            try:
                self.before_train()
                for self.iter in range(start_iter, max_iter):
                    self.before_step()
                    self.run_step()
                    self.after_step()
            except Exception:
                logger.exception("Exception during training:")
                raise
            finally:
                self.after_train()

    def before_train(self):
        for h in self._hooks:
            h.before_train()

    def after_train(self):
        for h in self._hooks:
            h.after_train()

    def before_step(self):
        for h in self._hooks:
            h.before_step()

    def after_step(self):
        for h in self._hooks:
            h.after_step()
        # this guarantees, that in each hook's after_step, storage.iter == trainer.iter
        self.storage.step()

    def run_step(self):
        raise NotImplementedError


class SimpleTrainer(TrainerBase):
    """
    A simple trainer for the most common type of task:
    single-cost single-optimizer single-data-source iterative optimization.
    It assumes that every step, you:

    1. Compute the loss with a data from the data_loader.
    2. Compute the gradients with the above loss.
    3. Update the model with the optimizer.

    All other tasks during training (checkpointing, logging, evaluation, LR schedule)
    are maintained by hooks, which can be registered by :meth:`TrainerBase.register_hooks`.

    If you want to do anything fancier than this,
    either subclass TrainerBase and implement your own `run_step`,
    or write your own training loop.
    """

    def __init__(self, model, data_loader, optimizer):
        """
        Args:
            model: a torch Module. Takes a data from data_loader and returns a
                dict of losses.
            data_loader: an iterable. Contains data to be used to call model.
            optimizer: a torch optimizer.
        """
        super().__init__()

        """
        We set the model to training mode in the trainer.
        However it's valid to train a model that's in eval mode.
        If you want your model (or a submodule of it) to behave
        like evaluation during training, you can overwrite its train() method.
        """
        model.train()

        self.model = model
        self.data_loader = data_loader
        self._data_loader_iter = iter(data_loader)
        self.optimizer = optimizer

    def run_step(self):
        """
        Implement the standard training logic described above.
        """
        assert self.model.training, "[SimpleTrainer] model was changed to eval mode!"
        start = time.perf_counter()
        """
        If you want to do something with the data, you can wrap the dataloader.
        """
        data = next(self._data_loader_iter)
        data_time = time.perf_counter() - start

        """
        If you want to do something with the losses, you can wrap the model.
        """
        loss_dict = self.model(data)
<<<<<<< HEAD
        #print([k for k in loss_dict.keys()])
        losses = sum(loss for loss in loss_dict.values())
        self._detect_anomaly(losses, loss_dict)

        metrics_dict = loss_dict
        metrics_dict["data_time"] = data_time
        #metrics_dict["hallo_test"] = 1
        #_evaluate_predictions_on_lofar_score(dataset_name, lofar_gt, predictions, save_appendix='')
        self._write_metrics(metrics_dict)
=======
        losses = sum(loss_dict.values())
>>>>>>> ee8a4b29

        """
        If you need to accumulate gradients or do something similar, you can
        wrap the optimizer with your custom `zero_grad()` method.
        """
        self.optimizer.zero_grad()
        losses.backward()

        # use a new stream so the ops don't wait for DDP
        with torch.cuda.stream(
            torch.cuda.Stream()
        ) if losses.device.type == "cuda" else _nullcontext():
            metrics_dict = loss_dict
            metrics_dict["data_time"] = data_time
            self._write_metrics(metrics_dict)
            self._detect_anomaly(losses, loss_dict)

        """
        If you need gradient clipping/scaling or other processing, you can
        wrap the optimizer with your custom `step()` method. But it is
        suboptimal as explained in https://arxiv.org/abs/2006.15704 Sec 3.2.4
        """
        self.optimizer.step()

    def _detect_anomaly(self, losses, loss_dict):
        if not torch.isfinite(losses).all():
            raise FloatingPointError(
                "Loss became infinite or NaN at iteration={}!\nloss_dict = {}".format(
                    self.iter, loss_dict
                )
            )

    def _write_metrics(self, metrics_dict: dict):
        """
        Args:
            metrics_dict (dict): dict of scalar metrics
        """
        metrics_dict = {
            k: v.detach().cpu().item() if isinstance(v, torch.Tensor) else float(v)
            for k, v in metrics_dict.items()
        }
        # gather metrics among all workers for logging
        # This assumes we do DDP-style training, which is currently the only
        # supported method in detectron2.
        all_metrics_dict = comm.gather(metrics_dict)

        if comm.is_main_process():
            if "data_time" in all_metrics_dict[0]:
                # data_time among workers can have high variance. The actual latency
                # caused by data_time is the maximum among workers.
                data_time = np.max([x.pop("data_time") for x in all_metrics_dict])
                self.storage.put_scalar("data_time", data_time)

            # average the rest metrics
            metrics_dict = {
                k: np.mean([x[k] for x in all_metrics_dict]) for k in all_metrics_dict[0].keys()
            }
            total_losses_reduced = sum(loss for loss in metrics_dict.values())

            self.storage.put_scalar("total_loss", total_losses_reduced)
            if len(metrics_dict) > 1:
                self.storage.put_scalars(**metrics_dict)<|MERGE_RESOLUTION|>--- conflicted
+++ resolved
@@ -10,8 +10,6 @@
 
 import detectron2.utils.comm as comm
 from detectron2.utils.events import EventStorage
-
-#from detectron2.evaluation import _evaluate_predictions_on_lofar_score
 
 __all__ = ["HookBase", "TrainerBase", "SimpleTrainer"]
 
@@ -227,19 +225,10 @@
         If you want to do something with the losses, you can wrap the model.
         """
         loss_dict = self.model(data)
-<<<<<<< HEAD
         #print([k for k in loss_dict.keys()])
-        losses = sum(loss for loss in loss_dict.values())
-        self._detect_anomaly(losses, loss_dict)
-
-        metrics_dict = loss_dict
-        metrics_dict["data_time"] = data_time
         #metrics_dict["hallo_test"] = 1
         #_evaluate_predictions_on_lofar_score(dataset_name, lofar_gt, predictions, save_appendix='')
-        self._write_metrics(metrics_dict)
-=======
         losses = sum(loss_dict.values())
->>>>>>> ee8a4b29
 
         """
         If you need to accumulate gradients or do something similar, you can
