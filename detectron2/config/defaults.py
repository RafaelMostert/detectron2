--- conflicted
+++ resolved
@@ -28,7 +28,7 @@
 _C.MODEL.DEVICE = "cuda"
 _C.MODEL.META_ARCHITECTURE = "GeneralizedRCNN"
 
-# Path (a file path, or URL like detectron2://.., https://..) to a checkpoint file
+# Path (possibly with schema like catalog:// or detectron2://) to a checkpoint file
 # to be loaded to the model. You can find available models in the model zoo.
 _C.MODEL.WEIGHTS = ""
 
@@ -65,8 +65,6 @@
 # - "relative_range" uniformly sample relative crop size from between [CROP.SIZE[0], [CROP.SIZE[1]].
 #   and  [1, 1] and use it as in "relative" scenario.
 # - "absolute" crop part of an input with absolute size: (CROP.SIZE[0], CROP.SIZE[1]).
-# - "absolute_range", for an input of size (H, W), uniformly sample H_crop in
-#   [CROP.SIZE[0], min(H, CROP.SIZE[1])] and W_crop in [CROP.SIZE[0], min(W, CROP.SIZE[1])]
 _C.INPUT.CROP.TYPE = "relative_range"
 # Size of crop in range (0, 1] if CROP.TYPE is "relative" or "relative_range" and in number of
 # pixels if CROP.TYPE is "absolute"
@@ -547,15 +545,7 @@
 # Number of images per batch across all machines.
 # If we have 16 GPUs and IMS_PER_BATCH = 32,
 # each GPU will see 2 images per batch.
-# May be adjusted automatically if REFERENCE_WORLD_SIZE is set.
 _C.SOLVER.IMS_PER_BATCH = 16
-
-# The reference number of workers (GPUs) this config is meant to train with.
-# With a non-zero value, it will be used by DefaultTrainer to compute a desired
-# per-worker batch size, and then scale the other related configs (total batch size,
-# learning rate, etc) to match the per-worker batch size if the actual number
-# of workers during training is different from this reference.
-_C.SOLVER.REFERENCE_WORLD_SIZE = 0
 
 # Detectron v1 (and previous detection code) used a 2x higher LR and 0 WD for
 # biases. This is not useful (at least for recent models). You should avoid
@@ -563,19 +553,6 @@
 # desired.
 _C.SOLVER.BIAS_LR_FACTOR = 1.0
 _C.SOLVER.WEIGHT_DECAY_BIAS = _C.SOLVER.WEIGHT_DECAY
-
-# Gradient clipping
-_C.SOLVER.CLIP_GRADIENTS = CN({"ENABLED": False})
-# Type of gradient clipping, currently 2 values are supported:
-# - "value": the absolute values of elements of each gradients are clipped
-# - "norm": the norm of the gradient for each parameter is clipped thus
-#   affecting all elements in the parameter
-_C.SOLVER.CLIP_GRADIENTS.CLIP_TYPE = "value"
-# Maximum absolute value used for clipping gradients
-_C.SOLVER.CLIP_GRADIENTS.CLIP_VALUE = 1.0
-# Floating point number p for L-p norm to be used with the "norm"
-# gradient clipping type; for L-inf, please specify .inf
-_C.SOLVER.CLIP_GRADIENTS.NORM_TYPE = 2.0
 
 # ---------------------------------------------------------------------------- #
 # Specific test options
@@ -588,11 +565,6 @@
 # The period (in terms of steps) to evaluate the model during training.
 # Set to 0 to disable.
 _C.TEST.EVAL_PERIOD = 0
-<<<<<<< HEAD
-# The sigmas used to calculate keypoint OKS. See http://cocodataset.org/#keypoints-eval
-# When empty, it will use the defaults in COCO.
-# Otherwise it should be a list[float] with the same length as ROI_KEYPOINT_HEAD.NUM_KEYPOINTS.
-=======
 # Extra iterations at which to evaluate on top of the regular eval_period
 # Can be useful to sample specific parts of training more often
 # Set to [] to disable
@@ -600,7 +572,6 @@
 # The sigmas used to calculate keypoint OKS.
 # When empty it will use the defaults in COCO.
 # Otherwise it should have the same length as ROI_KEYPOINT_HEAD.NUM_KEYPOINTS.
->>>>>>> c5ff9bf5
 _C.TEST.KEYPOINT_OKS_SIGMAS = []
 # Maximum number of detections to return per image during inference (100 is
 # based on the limit established for the COCO dataset).
